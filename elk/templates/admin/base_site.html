--- conflicted
+++ resolved
@@ -7,10 +7,6 @@
 <link rel="stylesheet" href="{% static 'css/admin.css' %}?rev={{ REVISION }}">
 {% endblock %}
 
-<<<<<<< HEAD
-
-=======
->>>>>>> 63b214d9
 {% block suit_jquery %}
 <!-- Please checkout this version if you've updated django-suit -->
 <script src="{% static 'suit/js/jquery-2.2.4.min.js' %}"></script>
