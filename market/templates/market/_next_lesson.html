--- conflicted
+++ resolved
@@ -1,10 +1,6 @@
 {% load i18n %}
-<<<<<<< HEAD
 {% load skype %}
-=======
 {% load contact_us %}
-{% load naturaltime from custom_humanize %}
->>>>>>> 63f12708
 
 {% with next_class=request.user.crm.classes.nearest_scheduled %}
     {% if next_class %}
@@ -13,14 +9,10 @@
             <p class="next_class__msg">{% trans "You are going to have a " %} {{ next_class.lesson_type | lower }}
                 {% trans 'with' %} {{ next_class.timeline.teacher.user.crm.full_name }},
                 {% trans 'starting at' %} <strong>{{ next_class.timeline.start | date:"SHORT_DATETIME_FORMAT" }}</strong>.
-<<<<<<< HEAD
-                If something goes wrong, <a class="pseudo class_reschedule" data-class-id="{{ next_class.pk }}" href="#" data-toggle="modal" data-target="#issue-popup">{% trans 'contact us'%}</a> {% trans 'or' %} <a class="pseudo class_cancel" data-class-id="{{ next_class.pk }}" data-dismiss-after-cancellation=".next_class" href='#'>{% trans 'cancel' %}</a> it.
+                If something goes wrong, {% contact_us 'contact us' 'pseudo class_reschedule' %} {% trans 'or' %}
+                <a class="pseudo class_cancel" data-class-id="{{ next_class.pk }}" data-dismiss-after-cancellation=".next_class" href='#'>{% trans 'cancel' %}</a> it.
             </p>
             <p class="next_class__skype">{{ next_class.timeline.teacher.user.crm.first_name | capfirst }}'s skype is {% skype_chat next_class.timeline.teacher.user.crm %}.</p>
-=======
-                If something goes wrong, {% contact_us 'contact us' 'pseudo class_reschedule' %} {% trans 'or' %}
-                <a class="pseudo class_cancel" data-class-id="{{ next_class.pk }}" data-dismiss-after-cancellation=".next_class" href='#'>{% trans 'cancel' %}</a> it.</p>
->>>>>>> 63f12708
         </div>
     {% endif %}
 {% endwith %}